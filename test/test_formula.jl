<<<<<<< HEAD
using Test, GIV
using GIV:
    parse_giv_formula,
=======
using Test, OptimalGIV
using OptimalGIV:
>>>>>>> 40a8baa7
    InteractionTerm,
    ConstantTerm,
    term,
    has_endog,
    parse_endog,
    replace_function_term,
    EndogenousTerm
using DataFrames
using StatsModels: apply_schema, schema, FullRank, InterceptTerm, Schema
using CategoricalArrays
f = @formula(q + id & endog(p) ~ 0)
##============= test has_endog =============##
@test has_endog(f)
@test !has_endog(f.rhs)

##============= test replace_function_term =============##
@test replace_function_term(term(:id)) == term(:id)
@test replace_function_term(f.lhs[2]) == InteractionTerm((term(:id), EndogenousTerm(term(:p))))
@test replace_function_term(f) == OptimalGIV.FormulaTerm(
    tuple(term(:q), InteractionTerm((term(:id), EndogenousTerm(term(:p))))),
    ConstantTerm(0),
)
<<<<<<< HEAD
##============= test parsing_giv_formula =============##
f = replace_function_term(f)
f_giv, f_main = parse_giv_formula(f)
@test f_giv.lhs == GIV.term(:q)
slope_terms, endog_term = parse_endog(f_giv)
=======
##============= test parsing_formula =============##
response_term, slope_terms, endog_term, exog_terms = parse_endog(f)
@test response_term == OptimalGIV.term(:q)
>>>>>>> 40a8baa7
@test slope_terms == tuple(term(:id))
@test endog_term == EndogenousTerm(term(:p))

# always order the response term first
f_giv, f_main = parse_giv_formula(@formula(id & endog(p) + q ~ 0))
@test f_main.lhs[1] == term(:q)
# formula has to have endogenous variable
@test_throws ArgumentError parse_giv_formula(@formula(q + id ~ 0))
# endogenous variables only appears on the left hand side
@test_throws ArgumentError parse_giv_formula(@formula(q + id & endog(p) ~ endog(p)))
# only one response variable is allowed
@test_throws ArgumentError parse_giv_formula(@formula(q + g + id & endog(p) ~ 0))

##============= test apply_schema =============##
data = DataFrame(x=[1, 2, 3], y=[1, 2, 3], z=categorical([1, 2, 3]))
sch = schema(data)

# Test formula with categorical variables on both sides
f = @formula(y + endog(x) & z ~ x & z + z)
ft = apply_schema(f, sch, GIVModel, true)
# left hand side interaction is full rank
@test size(ft.lhs[2].terms[2].contrasts.matrix) == (3, 3)
@test size(ft.rhs.terms[1].contrasts.matrix) == (3, 2)
@test size(ft.rhs.terms[2].terms[2].contrasts.matrix) == (3, 3)
<|MERGE_RESOLUTION|>--- conflicted
+++ resolved
@@ -1,11 +1,6 @@
-<<<<<<< HEAD
-using Test, GIV
-using GIV:
-    parse_giv_formula,
-=======
 using Test, OptimalGIV
 using OptimalGIV:
->>>>>>> 40a8baa7
+    parse_giv_formula,
     InteractionTerm,
     ConstantTerm,
     term,
@@ -28,17 +23,11 @@
     tuple(term(:q), InteractionTerm((term(:id), EndogenousTerm(term(:p))))),
     ConstantTerm(0),
 )
-<<<<<<< HEAD
 ##============= test parsing_giv_formula =============##
 f = replace_function_term(f)
 f_giv, f_main = parse_giv_formula(f)
-@test f_giv.lhs == GIV.term(:q)
+@test f_giv.lhs == OptimalGIV.term(:q)
 slope_terms, endog_term = parse_endog(f_giv)
-=======
-##============= test parsing_formula =============##
-response_term, slope_terms, endog_term, exog_terms = parse_endog(f)
-@test response_term == OptimalGIV.term(:q)
->>>>>>> 40a8baa7
 @test slope_terms == tuple(term(:id))
 @test endog_term == EndogenousTerm(term(:p))
 
