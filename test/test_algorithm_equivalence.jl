--- conflicted
+++ resolved
@@ -1,10 +1,6 @@
 using Test, OptimalGIV, Random, LinearAlgebra
 using OptimalGIV: moment_conditions, ObservationIndex, create_observation_index
-<<<<<<< HEAD
-using DataFrames, CSV
-=======
 using DataFrames, CSV, CategoricalArrays
->>>>>>> 251a3182
 
 @testset "moment_conditions iv vs iv_legacy" begin
     # Set random seed for reproducibility
