--- conflicted
+++ resolved
@@ -6,9 +6,9 @@
     exclmat,
     obs_index,
     ::A;
-    guess = nothing,
-    quiet = false,
-    solver_options = (;),
+    guess=nothing,
+    quiet=false,
+    solver_options=(;),
 ) where {A<:Union{Val{:iv},Val{:iv_legacy},Val{:debiased_ols}}}
     if isnothing(guess)
         if !quiet
@@ -49,13 +49,9 @@
     # Calculate variance by entity
     σu²vec = calculate_entity_variance(u, obs_index)
     precision = 1 ./ σu²vec
-<<<<<<< HEAD
     # precision = precision ./ sum(precision)
 
     # Initialize error and weightsum
-=======
-    precision ./= sum(precision)
->>>>>>> f9565e28
     err = zeros(eltype(ζ), Nmom, T)
     weightsum = zeros(eltype(ζ), Nmom, T)
 
@@ -291,7 +287,7 @@
     u = vec(qmat) + reshape(Cpts, N * T, Nmom) * ζ
     umat = reshape(u, N, T)
 
-    σu²vec = [var(umat[i, :]; mean = zero(eltype(umat))) for i in 1:N]
+    σu²vec = [var(umat[i, :]; mean=zero(eltype(umat))) for i in 1:N]
     precision = 1 ./ σu²vec
     precision = precision ./ sum(precision)
     err = zeros(eltype(ζ), Nmom, T)
@@ -311,20 +307,20 @@
             weightsum[imom, t] += weight
         end
     end
-    momweight = sum(abs.(weightsum); dims = 2)
+    momweight = sum(abs.(weightsum); dims=2)
     momweight = momweight ./ sum(momweight)
     err ./= momweight # equal weight moment conditions for numerical stability
     return err
 end
 
-mean_moment_conditions(ζ, args...) = vec(mean(moment_conditions(ζ, args...); dims = 2))
-
-function estimate_loading_on_η(x, η, cholη = cholesky(η' * η))
+mean_moment_conditions(ζ, args...) = vec(mean(moment_conditions(ζ, args...); dims=2))
+
+function estimate_loading_on_η(x, η, cholη=cholesky(η' * η))
     λ = cholη \ (η' * x)
     return λ
 end
 
-function residualize_on_η(x, η, cholη = cholesky(η' * η))
+function residualize_on_η(x, η, cholη=cholesky(η' * η))
     λ = estimate_loading_on_η(x, η, cholη)
     return x - η * λ, λ
 end
