function estimate_giv(
    q,
    Cp,
    C,
    S,
    obs_index,
    ::A;
    guess=nothing,
    quiet=false,
    complete_coverage=true,
    solver_options=(;),
) where {A<:Union{Val{:iv},Val{:iv_legacy},Val{:debiased_ols}}}
    if isnothing(guess)
        if !quiet
            @info "Initial guess is not provided. Using OLS estimate as initial guess."
        end
        guess = (Cp' * Cp) \ (Cp' * q)
    end

    Nmom = size(Cp, 2)
    err0 = mean_moment_conditions(guess, q, Cp, C, S, obs_index, complete_coverage, A())
    if length(err0) != Nmom
        throw(ArgumentError("The number of moment conditions is not equal to the number of initial guess."))
    end

    res = nlsolve(
        x -> mean_moment_conditions(x, q, Cp, C, S, obs_index, complete_coverage, A()),
        guess;
        solver_options...,
    )

    converged = res.f_converged
    ζ̂ = res.zero

    if !converged && !quiet
        @warn "The estimation did not converge."
    end

    return ζ̂, converged
end

function moment_conditions(ζ, q, Cp, C, S, obs_index, complete_coverage, ::Val{:iv_legacy})
    Nmom = length(ζ)
    N, T = obs_index.N, obs_index.T


    # Calculate residuals
    u = q + Cp * ζ

    # Calculate variance by entity
    σu²vec = calculate_entity_variance(u, obs_index)
    precision = 1 ./ σu²vec
    # precision = precision ./ sum(precision)

    # Initialize error and weightsum
    err = zeros(eltype(ζ), Nmom, T)
    weightsum = zeros(eltype(ζ), Nmom, T)

    # Loop through time periods
    @threads for t in 1:T
        # Get observations range for this time period
        start_idx = obs_index.start_indices[t]
        end_idx = obs_index.end_indices[t]

        for imom in 1:Nmom
            # First loop: iterate over i, then j > i
            # Do it in two loops so that skipping based on iszero(C) check is more efficient
            for idx_i in start_idx:end_idx
                i = obs_index.ids[idx_i]

                # Skip if C is zero
                if iszero(C[idx_i, imom])
                    continue
                end

                weight_i = C[idx_i, imom] * precision[i]

                for idx_j in (idx_i+1):end_idx
                    j = obs_index.ids[idx_j]

                    # Since idx_i < idx_j within a time period, we know i ≠ j
                    if obs_index.exclpairs[i, j]
                        continue
                    end

                    err[imom, t] += u[idx_i] * u[idx_j] * weight_i * S[idx_j]
                    weightsum[imom, t] += weight_i * S[idx_j]
                end

            end

            # Second loop: iterate over j, then i < j
            for idx_j in start_idx:end_idx
                j = obs_index.ids[idx_j]

                # Skip if C is zero
                if iszero(C[idx_j, imom])
                    continue
                end

                weight_j = C[idx_j, imom] * precision[j]

                for idx_i in start_idx:(idx_j-1)
                    i = obs_index.ids[idx_i]

                    # Since idx_i < idx_j within a time period, we know i ≠ j
                    if obs_index.exclpairs[i, j]
                        continue
                    end

                    err[imom, t] += u[idx_i] * u[idx_j] * weight_j * S[idx_i]
                    weightsum[imom, t] += weight_j * S[idx_i]
                end

            end
        end
    end

    # the efficient weighting requires the scaling of multiplier for each period
    # only feasible when we observe the full market
    if complete_coverage
        ζS = solve_aggregate_elasticity(ζ, C, S, obs_index)
        Mweights = 1 ./ clamp.(abs.(ζS), sqrt(eps(eltype(ζS))), Inf) # avoid division by zero
        Mweights ./= sum(Mweights)
        err .*= Mweights'
        # weightsum .*= Mweights'
    end

    # equal weight the final moment conditions for numerical stability
    # it's exactly identified at this point hence it's not affecting the estimation
    momweight = sum(abs.(weightsum); dims=2)
    momweight ./= sum(momweight)
    err ./= momweight

    return err
end


function moment_conditions(ζ, q, Cp, C, S, obs_index, complete_coverage, ::Val{:iv})
    Nm = length(ζ)
    T = obs_index.T
    # Compute period weights if complete_coverage constraint holds
    Mweights = ones(eltype(ζ), T)
    if complete_coverage
        ζSvec = solve_aggregate_elasticity(ζ, C, S, obs_index)
        Mvec = 1 ./ ζSvec
        Mweights .= Mvec ./ sum(Mvec)
    end
    err = zeros(eltype(ζ), Nm, T)

    # residuals and entity-level precision ------------------------------
    u = q .+ Cp * ζ
    σu²vec = calculate_entity_variance(u, obs_index)
    prec = inv.(σu²vec)

    weightsum = zeros(eltype(ζ), Nm, T)
    # 1️⃣ fast O(N) pass
    fast_pass!(weightsum, err, u, C, S, prec, obs_index)

    # 2️⃣ subtract excluded pairs
    deduct_excluded_pairs!(err, weightsum, C, S, u, prec, obs_index)

    # the efficient weighting requires the scaling of multiplier for each period
    # only feasible when we observe the full market
    if complete_coverage
        ζS = solve_aggregate_elasticity(ζ, C, S, obs_index)
        Mweights = 1 ./ clamp.(abs.(ζS), sqrt(eps(eltype(ζS))), Inf) # avoid division by zero
        Mweights ./= sum(Mweights)
        err .*= Mweights'
        # weightsum .*= Mweights'
    end

    # equal weight the final moment conditions for numerical stability
    # it's exactly identified at this point hence it's not affecting the estimation
    momweight = sum(abs.(weightsum); dims=2)
    momweight ./= sum(momweight)
    err ./= momweight

    return err
end

# ----------------------------------------------------------------------
#  FAST  O(N)  PASS   (fills only `err`)
# ----------------------------------------------------------------------
function fast_pass!(weightsum, err, u, C, S, prec, obs_index)
    Nm = size(err, 1)
    T = obs_index.T

    # Parallelize over time periods
    @threads for t in 1:T
        r = obs_index.start_indices[t]:obs_index.end_indices[t]
        ids_t = obs_index.ids[r]

        u_t = @view u[r]
        S_t = @view S[r]
        prec_t = prec[ids_t]

        # Pre-compute these values once per time period
        b_total = sum(S_t .* u_t)
        S_total = sum(S_t)

        # Local buffer for non-zero indices to avoid reallocations
        nz_buffer = BitVector(undef, length(r))

        for m in 1:Nm
            C_t = @view C[r, m]

            # Reuse buffer for non-zero indices
            @inbounds for i in eachindex(C_t)
                nz_buffer[i] = C_t[i] != 0
            end

            # Skip if all zeros
            if !any(nz_buffer)
                continue
            end

            # Use @inbounds for inner loop operations
            @inbounds begin
                # Compute these vectors once per moment condition
                weight_vec = C_t[nz_buffer] .* prec_t[nz_buffer]
                Su_nz = S_t[nz_buffer] .* u_t[nz_buffer]

                # First compute error values using fast O(N) formula
                a_vec = weight_vec .* u_t[nz_buffer]
                diag_ab = a_vec .* Su_nz

                # Fused operations for better performance
                err[m, t] = sum(a_vec) * b_total - sum(diag_ab)

                # Calculate weightsum
                sum_weight = sum(weight_vec)
                diag_ws = weight_vec .* S_t[nz_buffer]

                # Compute weightsum in O(N) time
                weightsum[m, t] = sum_weight * S_total - sum(diag_ws)
            end
        end
    end

    return weightsum
end


# ----------------------------------------------------------------------
#  SECOND PASS  – deduct excluded pairs from err and weightsum
# ----------------------------------------------------------------------
function deduct_excluded_pairs!(err, weightsum, C, S, u, prec, obs_index)
    Nmom = size(err, 1)
    T = obs_index.T

    # Loop through time periods
    @threads for t in 1:T
        # Get observations range for this time period
        start_idx = obs_index.start_indices[t]
        end_idx = obs_index.end_indices[t]

        for imom in 1:Nmom
            # First loop: iterate over i, then j > i
            for idx_i in start_idx:end_idx
                i = obs_index.ids[idx_i]

                # Skip if C is zero
                if iszero(C[idx_i, imom])
                    continue
                end

                weight_i = C[idx_i, imom] * prec[i]

                for idx_j in (idx_i+1):end_idx
                    j = obs_index.ids[idx_j]

                    # We only want to deduct excluded pairs
                    if !obs_index.exclpairs[i, j]
                        continue
                    end

                    # Deduct contribution for excluded pairs
                    err[imom, t] -= u[idx_i] * u[idx_j] * weight_i * S[idx_j]
                    weightsum[imom, t] -= weight_i * S[idx_j]
                end
            end

            # Second loop: iterate over j, then i < j
            for idx_j in start_idx:end_idx
                j = obs_index.ids[idx_j]

                # Skip if C is zero
                if iszero(C[idx_j, imom])
                    continue
                end

                weight_j = C[idx_j, imom] * prec[j]

                for idx_i in start_idx:(idx_j-1)
                    i = obs_index.ids[idx_i]

                    # We only want to deduct excluded pairs
                    if !obs_index.exclpairs[i, j]
                        continue
                    end

                    # Deduct contribution for excluded pairs
                    err[imom, t] -= u[idx_i] * u[idx_j] * weight_j * S[idx_i]
                    weightsum[imom, t] -= weight_j * S[idx_i]
                end
            end
        end
    end

    return nothing
end


function moment_conditions(ζ, q, Cp, C, S, obs_index, complete_coverage, ::Val{:debiased_ols})
    Nmom = length(ζ)
    N, T = obs_index.N, obs_index.T

    # Calculate residuals
    u = q + Cp * ζ

    # Calculate variance by entity
    σu²vec = calculate_entity_variance(u, obs_index)
    precision = 1 ./ σu²vec
    precision ./= sum(precision)

    # Initialize error and weightsum
    err = zeros(eltype(ζ), Nmom, T)
    weightsum = zeros(eltype(ζ), Nmom, T)

    # Calculate ζS for each time period
    ζSvec = solve_aggregate_elasticity(ζ, C, S, obs_index)

    # Loop through time periods
    @threads for t in 1:T
        # Get observations range for this time period
        start_idx = obs_index.start_indices[t]
        end_idx = obs_index.end_indices[t]

        for imom in 1:Nmom
            for idx in start_idx:end_idx
                i = obs_index.ids[idx]

                # Skip if C is zero
                if iszero(C[idx, imom])
                    continue
                end

                weight = precision[i]
                uCp = u[idx] * Cp[idx, imom]
                CSσ² = u[idx]^2 * C[idx, imom] * S[idx]
                # alternatively, use estimated variance
                # CSσ² = σu²vec[i] * C[idx, imom] * S[idx]

                err[imom, t] += weight * (uCp - CSσ² / ζSvec[t])
                weightsum[imom, t] += weight
            end
        end
    end

    # Equal weight the moment conditions for numerical stability
    momweight = sum(abs.(weightsum); dims=2)
    momweight ./= sum(momweight)
    err ./= momweight

    return err
end

mean_moment_conditions(ζ, args...) = vec(mean(moment_conditions(ζ, args...); dims=2))

function estimate_loading_on_η(x, η, cholη=cholesky(η' * η))
    λ = cholη \ (η' * x)
    return λ
end

function residualize_on_η(x, η, cholη=cholesky(η' * η))
    λ = estimate_loading_on_η(x, η, cholη)
    return x - η * λ, λ
end

function solve_aggregate_elasticity(ζ, C, S, obs_index; complete_coverage=true)
    Nmom = length(ζ)
    ζSvec = zeros(eltype(ζ), obs_index.T)

    @views for t in 1:obs_index.T
        r = obs_index.start_indices[t]:obs_index.end_indices[t]
        ζSvec[t] = dot(S[r], C[r, :] * ζ)
        if !complete_coverage # when we do not have the whole market, report avg instead
            ζSvec[t] /= sum(S[r])
        end
    end

    return ζSvec
end

function solve_optimal_vcov(ζ, u, S, C, obs_index)
    Nmom = length(ζ)
    N, T = obs_index.N, obs_index.T
    σu²vec = calculate_entity_variance(u, obs_index)
    ζSvec = solve_aggregate_elasticity(ζ, C, S, obs_index)
    Mvec = 1 ./ ζSvec

    # Step 1: Efficiently identify all unique entity pairs that co-occur
    # 1) Build presence‐matrix
    M = obs_index.entity_obs_indices .> 0   # N×T BitMatrix
    # 2) Compute co‐occurrence counts
    co = M * transpose(M)                   # N×N dense Int matrix
    # 3) findall gives you CartesianIndex's for each true entry
    inds = findall(triu(co .> zero(eltype(co)), 1))       # CartesianIndices of every non-zero count in the upper triangle
    pair_i = [I[1] for I in inds]
    pair_j = [I[2] for I in inds]
    # Number of unique entity pairs
    n_pairs = length(pair_i)

    # Step 2: Initialize arrays for computation
    Vdiag = zeros(n_pairs)
    D = zeros(n_pairs, Nmom, T)

    # Step 3: Compute Vdiag for all pairs
    for idx in 1:n_pairs
        i, j = pair_i[idx], pair_j[idx]
        Vdiag[idx] = σu²vec[i] * σu²vec[j]
    end

    # Step 4: Compute D matrix efficiently using pre-stored observation indices
    for t in 1:T
        # Process all relevant pairs for this time period
        for idx in 1:n_pairs
            i, j = pair_i[idx], pair_j[idx]

            # Get observation indices directly from the matrix
            i_pos = obs_index.entity_obs_indices[i, t]
            j_pos = obs_index.entity_obs_indices[j, t]

            # Skip if either entity is not in this period
            if i_pos == 0 || j_pos == 0
                continue
            end

            for imom in 1:Nmom
                D[idx, imom, t] =
                    σu²vec[j] * S[j_pos] * C[i_pos, imom] +
                    σu²vec[i] * S[i_pos] * C[j_pos, imom]
                D[idx, imom, t] *= Mvec[t]
            end
        end
    end

    # Step 5: Final calculation
    Vinv = inv(Diagonal(Vdiag))
    DVinvD = mean([D[:, :, t]' * Vinv * D[:, :, t] for t in 1:T])
    Σζ = inv(DVinvD) / T

    return σu²vec, Σζ
end

<<<<<<< HEAD


function solve_vcov(u, S, C, Cp, obs_index)
    Nmom = size(C, 2)
    N, T = obs_index.N, obs_index.T
    σu²vec = calculate_entity_variance(u, obs_index)

    # Step 1: Efficiently identify all unique entity pairs that co-occur
    # 1) Build presence‐matrix
    M = obs_index.entity_obs_indices .> 0   # N×T BitMatrix
    # 2) Compute co‐occurrence counts
    co = M * transpose(M)                   # N×N dense Int matrix
    # 3) findall gives you CartesianIndex's for each true entry
    inds = findall(triu(co .> zero(eltype(co)), 1))       # CartesianIndices of every non-zero count in the upper triangle
    pair_i = [I[1] for I in inds]
    pair_j = [I[2] for I in inds]
    # Number of unique entity pairs
    n_pairs = length(pair_i)

    # Step 2: Initialize arrays for computation
    Vdiag = zeros(n_pairs)
    W = zeros(n_pairs, Nmom, T)
    D = zeros(n_pairs, Nmom, T)

    # Step 3: Compute Vdiag for all pairs
    for idx in 1:n_pairs
        i, j = pair_i[idx], pair_j[idx]
        Vdiag[idx] = σu²vec[i] * σu²vec[j]
    end

    precision = 1 ./ σu²vec
    # Step 4: Compute W matrix (previous D without Mvec scaling)
    for t in 1:T
        for idx in 1:n_pairs
            i, j = pair_i[idx], pair_j[idx]
            i_pos = obs_index.entity_obs_indices[i, t]
            j_pos = obs_index.entity_obs_indices[j, t]
            if i_pos == 0 || j_pos == 0
                continue
            end
            for k in 1:Nmom
                # when we do not have the full market, we do not scale it by Mvec
                W[idx, k, t] = precision[i] * S[j_pos] * C[i_pos, k] + precision[j] * S[i_pos] * C[j_pos, k]
                D[idx, k, t] = u[j_pos] * Cp[i_pos, k] + u[i_pos] * Cp[j_pos, k]
            end
        end
    end

    # Step 6: Final calculation via sandwich formula
    # Compute sums of D'W and W'Vdiag W across time periods
    A = zeros(eltype(u), Nmom, Nmom)
    B = zeros(eltype(u), Nmom, Nmom)
    @views for t in 1:T
        Wt = W[:, :, t]
        Dt = D[:, :, t]

        A .+= Dt' * Wt
        B .+= Wt' * (Wt .* Vdiag)
    end
    A ./= (T - 1) # to match the solve_vcov as the σu²vec is scaled by T-1
    B ./= T 
    B = Symmetric(B + B') / 2
    # Sandwich variance
    invA = inv(A)
    Σζ = invA * B * invA' / T
    Σζ = Symmetric(Σζ + Σζ') / 2
    return σu²vec, Σζ
end

"""
Solve the OLS covariance matrix for the GIV estimation.

This version uses the observation indexing structure instead of matrices directly.

Parameters:
- σu²vec: Pre-computed entity-specific residual variances
- η: Matrix of control variables
- obs_index: Observation index structure with entity mappings

Returns:
- Covariance matrix for OLS estimator
=======
"""
Solve the OLS covariance matrix for the GIV estimation.

Code optimized for performance with dynamic task distribution via @spawn.
>>>>>>> 40a8baa7
"""
function solve_ols_vcov(σu²vec, η, obs_index)
    N, T = obs_index.N, obs_index.T
    Nmom = size(η, 2)

    # Preallocate the final matrices
    bread = zeros(Nmom, Nmom)
    meat = zeros(Nmom, Nmom)

<<<<<<< HEAD
    @threads for i in 1:N
        threadid = Threads.threadid()



        # Collect η values for this entity
        η_i = zeros(0, Nmom)
        n_obs = 0  # Count observations for normalization

        # Find all observations for entity i
        for t in 1:T
            # Get observation index for entity i in time period t
            idx = obs_index.entity_obs_indices[i, t]

            # Skip if entity is not in this period
            if idx == 0
                continue
            end

            # Add to collected values
            η_i = vcat(η_i, transpose(η[idx, :]))
            n_obs += 1
        end

        # Skip if not enough observations
        if n_obs < 2
            continue
        end

        # Identify non-zero columns to exploit sparsity
        zero_cols = vec(all(iszero, η_i; dims=1))
        nonzero_cols = findall(!x -> x, zero_cols)
        if isempty(nonzero_cols)
            continue  # Skip if all columns are zero
        end

        # Extract non-zero columns
        η_i_nonzero = η_i[:, nonzero_cols]

        # Compute ηη'_i matrix
        ηη_i_sub = zeros(length(nonzero_cols), length(nonzero_cols))
        BLAS.syrk!('U', 'T', 1.0 / n_obs, η_i_nonzero, 0.0, ηη_i_sub)

        # Wrap with Symmetric to represent the full symmetric matrix
        ηη_i_sub_sym = Symmetric(ηη_i_sub, :U)

        # Map back to original dimensions
        full_ηη_i = zeros(Nmom, Nmom)
        full_ηη_i[nonzero_cols, nonzero_cols] .= ηη_i_sub_sym

        # Update per-thread accumulators
        breads[threadid] .+= full_ηη_i
        meats[threadid] .+= full_ηη_i .* σu²vec[i]
=======
    # Process a chunk of entities
    function process_chunk(chunk_range)::Tuple{Matrix{Float64},Matrix{Float64}}
        local_bread = zeros(Nmom, Nmom)
        local_meat = zeros(Nmom, Nmom)

        for i in chunk_range
            σu² = var(@view umat[i, :]; mean=zero(eltype(umat)))

            # Skip computations if variance is zero
            if σu² == 0
                continue
            end

            # Use views to avoid copying data
            @views ηi = ηts[i, :, :]

            # Identify non-zero columns to exploit sparsity
            zero_cols = vec(all(iszero, ηi; dims=1))
            nonzero_cols = findall(!x -> x, zero_cols)
            if isempty(nonzero_cols)
                continue  # Skip if all columns are zero
            end

            # Use views to avoid copying ηi_nonzero
            ηi_nonzero = ηi[:, nonzero_cols]

            # Compute ηηi_sub = ηi_nonzero' * ηi_nonzero / T
            ηηi_sub = zeros(length(nonzero_cols), length(nonzero_cols))
            BLAS.syrk!('U', 'T', 1.0 / T, ηi_nonzero, 0.0, ηηi_sub)

            # Wrap ηηi_sub with Symmetric to represent the full symmetric matrix
            ηηi_sub_sym = Symmetric(ηηi_sub, :U)

            # Map back to original dimensions
            full_ηηi = zeros(Nmom, Nmom)
            full_ηηi[nonzero_cols, nonzero_cols] .= ηηi_sub_sym

            # Update local accumulators
            local_bread .+= full_ηηi
            local_meat .+= full_ηηi .* σu²
        end

        return local_bread, local_meat
>>>>>>> 40a8baa7
    end

    # Create smaller chunks for better load balancing
    nthreads = Threads.nthreads()
    # Use more chunks than threads for better load balancing
    n_chunks = nthreads * 2
    chunk_size = cld(N, n_chunks)

    # Create and spawn tasks with type annotation
    tasks = Vector{Task}()
    for c in 1:n_chunks
        start_idx = (c - 1) * chunk_size + 1
        end_idx = min(c * chunk_size, N)
        if start_idx <= end_idx
            task = Threads.@spawn process_chunk(start_idx:end_idx)
            push!(tasks, task)
        end
    end

    # Collect results from all tasks
    for task in tasks
        thread_bread, thread_meat = fetch(task)::Tuple{Matrix{Float64},Matrix{Float64}}
        bread .+= thread_bread
        meat .+= thread_meat
    end

    # Compute the covariance matrix using Symmetric to exploit symmetry
    bread_sym = Symmetric(bread)
    bread_inv = inv(bread_sym)
    vcov_ols = bread_inv * meat * bread_inv / T

    return vcov_ols
end

"""
Calculate variance by entity for zero-mean residuals.

Since we know the residuals have zero mean by construction, this function
simply computes the sum of squared values divided by the observation count.

Parameters:
- u: Vector of residuals (with zero mean)
- obs_index: Observation index structure with entity mappings

Returns:
- Vector of variances for each entity

Throws:
- ArgumentError if any entity has fewer than 2 observations
"""
function calculate_entity_variance(u, obs_index)
    N = obs_index.N
    σu²vec = zeros(eltype(u), N)
    counts = zeros(Int, N)

    # Sum of squares for zero-mean data
    for idx in 1:length(u)
        entity = obs_index.ids[idx]
        σu²vec[entity] += u[idx]^2
        counts[entity] += 1
    end

    # Divide by count - 1 for each entity
    for i in 1:N
        σu²vec[i] /= (counts[i] - 1)
    end

    return σu²vec
end<|MERGE_RESOLUTION|>--- conflicted
+++ resolved
@@ -454,7 +454,6 @@
     return σu²vec, Σζ
 end
 
-<<<<<<< HEAD
 
 
 function solve_vcov(u, S, C, Cp, obs_index)
@@ -515,7 +514,7 @@
         B .+= Wt' * (Wt .* Vdiag)
     end
     A ./= (T - 1) # to match the solve_vcov as the σu²vec is scaled by T-1
-    B ./= T 
+    B ./= T
     B = Symmetric(B + B') / 2
     # Sandwich variance
     invA = inv(A)
@@ -536,22 +535,16 @@
 
 Returns:
 - Covariance matrix for OLS estimator
-=======
-"""
-Solve the OLS covariance matrix for the GIV estimation.
-
-Code optimized for performance with dynamic task distribution via @spawn.
->>>>>>> 40a8baa7
 """
 function solve_ols_vcov(σu²vec, η, obs_index)
     N, T = obs_index.N, obs_index.T
     Nmom = size(η, 2)
 
-    # Preallocate the final matrices
-    bread = zeros(Nmom, Nmom)
-    meat = zeros(Nmom, Nmom)
-
-<<<<<<< HEAD
+    # Initialize per-thread accumulators to avoid data races
+    nthreads = Threads.nthreads()
+    breads = [zeros(Nmom, Nmom) for _ in 1:nthreads]
+    meats = [zeros(Nmom, Nmom) for _ in 1:nthreads]
+
     @threads for i in 1:N
         threadid = Threads.threadid()
 
@@ -605,76 +598,11 @@
         # Update per-thread accumulators
         breads[threadid] .+= full_ηη_i
         meats[threadid] .+= full_ηη_i .* σu²vec[i]
-=======
-    # Process a chunk of entities
-    function process_chunk(chunk_range)::Tuple{Matrix{Float64},Matrix{Float64}}
-        local_bread = zeros(Nmom, Nmom)
-        local_meat = zeros(Nmom, Nmom)
-
-        for i in chunk_range
-            σu² = var(@view umat[i, :]; mean=zero(eltype(umat)))
-
-            # Skip computations if variance is zero
-            if σu² == 0
-                continue
-            end
-
-            # Use views to avoid copying data
-            @views ηi = ηts[i, :, :]
-
-            # Identify non-zero columns to exploit sparsity
-            zero_cols = vec(all(iszero, ηi; dims=1))
-            nonzero_cols = findall(!x -> x, zero_cols)
-            if isempty(nonzero_cols)
-                continue  # Skip if all columns are zero
-            end
-
-            # Use views to avoid copying ηi_nonzero
-            ηi_nonzero = ηi[:, nonzero_cols]
-
-            # Compute ηηi_sub = ηi_nonzero' * ηi_nonzero / T
-            ηηi_sub = zeros(length(nonzero_cols), length(nonzero_cols))
-            BLAS.syrk!('U', 'T', 1.0 / T, ηi_nonzero, 0.0, ηηi_sub)
-
-            # Wrap ηηi_sub with Symmetric to represent the full symmetric matrix
-            ηηi_sub_sym = Symmetric(ηηi_sub, :U)
-
-            # Map back to original dimensions
-            full_ηηi = zeros(Nmom, Nmom)
-            full_ηηi[nonzero_cols, nonzero_cols] .= ηηi_sub_sym
-
-            # Update local accumulators
-            local_bread .+= full_ηηi
-            local_meat .+= full_ηηi .* σu²
-        end
-
-        return local_bread, local_meat
->>>>>>> 40a8baa7
-    end
-
-    # Create smaller chunks for better load balancing
-    nthreads = Threads.nthreads()
-    # Use more chunks than threads for better load balancing
-    n_chunks = nthreads * 2
-    chunk_size = cld(N, n_chunks)
-
-    # Create and spawn tasks with type annotation
-    tasks = Vector{Task}()
-    for c in 1:n_chunks
-        start_idx = (c - 1) * chunk_size + 1
-        end_idx = min(c * chunk_size, N)
-        if start_idx <= end_idx
-            task = Threads.@spawn process_chunk(start_idx:end_idx)
-            push!(tasks, task)
-        end
-    end
-
-    # Collect results from all tasks
-    for task in tasks
-        thread_bread, thread_meat = fetch(task)::Tuple{Matrix{Float64},Matrix{Float64}}
-        bread .+= thread_bread
-        meat .+= thread_meat
-    end
+    end
+
+    # Sum over all threads
+    bread = sum(breads)
+    meat = sum(meats)
 
     # Compute the covariance matrix using Symmetric to exploit symmetry
     bread_sym = Symmetric(bread)
